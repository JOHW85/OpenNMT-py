import torch
from torch.autograd import Variable

import onmt
import onmt.Models
import onmt.ModelConstructor
import onmt.modules
import onmt.IO
from onmt.Utils import use_gpu


class Translator(object):
    def __init__(self, opt, dummy_opt={}):
        # Add in default model arguments, possibly added since training.
        self.opt = opt
        checkpoint = torch.load(opt.model,
                                map_location=lambda storage, loc: storage)
<<<<<<< HEAD
        self.fields = onmt.IO.load_fields(checkpoint['vocab'],
                                          data_type=opt.data_type)
=======
        self.fields = onmt.IO.load_fields(checkpoint['vocab'])
>>>>>>> b7be116f

        model_opt = checkpoint['opt']
        for arg in dummy_opt:
            if arg not in model_opt:
                model_opt.__dict__[arg] = dummy_opt[arg]

        self._type = model_opt.encoder_type
        self.copy_attn = model_opt.copy_attn

        self.model = onmt.ModelConstructor.make_base_model(
                            model_opt, self.fields, use_gpu(opt), checkpoint)
        self.model.eval()
        self.model.generator.eval()

        # Length + Coverage Penalty
        self.alpha = opt.alpha
        self.beta = opt.beta

        # for debugging
        self.beam_accum = None

    def initBeamAccum(self):
        self.beam_accum = {
            "predicted_ids": [],
            "beam_parent_ids": [],
            "scores": [],
            "log_probs": []}

    def buildTargetTokens(self, pred, src, attn, copy_vocab):
        vocab = self.fields["tgt"].vocab
        tokens = []
        for tok in pred:
            if tok < len(vocab):
                tokens.append(vocab.itos[tok])
            else:
                tokens.append(copy_vocab.itos[tok - len(vocab)])
            if tokens[-1] == onmt.IO.EOS_WORD:
                tokens = tokens[:-1]
                break

        if self.opt.replace_unk and (attn is not None) and (src is not None):
            for i in range(len(tokens)):
                if tokens[i] == vocab.itos[onmt.IO.UNK]:
                    _, maxIndex = attn[i].max(0)
                    tokens[i] = self.fields["src"].vocab.itos[src[maxIndex[0]]]
        return tokens

    def _runTarget(self, batch, data):
        data_type = data.data_type
        if data_type == 'text':
            _, src_lengths = batch.src
        else:
            src_lengths = None
        src = onmt.IO.make_features(batch, 'src', data_type)
        tgt_in = onmt.IO.make_features(batch, 'tgt')[:-1]

        #  (1) run the encoder on the src
        encStates, context = self.model.encoder(src, src_lengths)
        decStates = self.model.decoder.init_decoder_state(
                                        src, context, encStates)

        #  (2) if a target is specified, compute the 'goldScore'
        #  (i.e. log likelihood) of the target under the model
        tt = torch.cuda if self.opt.cuda else torch
        goldScores = tt.FloatTensor(batch.batch_size).fill_(0)
        decOut, decStates, attn = self.model.decoder(
            tgt_in, context, decStates, context_lengths=src_lengths)

        tgt_pad = self.fields["tgt"].vocab.stoi[onmt.IO.PAD_WORD]
        for dec, tgt in zip(decOut, batch.tgt[1:].data):
            # Log prob of each word.
            out = self.model.generator.forward(dec)
            tgt = tgt.unsqueeze(1)
            scores = out.data.gather(1, tgt)
            scores.masked_fill_(tgt.eq(tgt_pad), 0)
            goldScores += scores
        return goldScores

    def translateBatch(self, batch, data):
        beam_size = self.opt.beam_size
        batch_size = batch.batch_size

        # (1) Run the encoder on the src.
        data_type = data.data_type
        src = onmt.IO.make_features(batch, 'src', data_type)
        if data_type == 'text':
            _, src_lengths = batch.src
        else:
            src_lengths = None
        encStates, context = self.model.encoder(src, src_lengths)
        decStates = self.model.decoder.init_decoder_state(
                                        src, context, encStates)

        if src_lengths is None:
            src_lengths = torch.Tensor(batch_size).type_as(context.data)\
                                                  .long()\
                                                  .fill_(context.size(0))

        #  (1b) Initialize for the decoder.
        def var(a): return Variable(a, volatile=True)

        def rvar(a): return var(a.repeat(1, beam_size, 1))

        # Repeat everything beam_size times.
        context = rvar(context.data)
        context_lengths = src_lengths.repeat(beam_size)
<<<<<<< HEAD
        if hasattr(batch, 'src_map'):
            srcMap = rvar(batch.src_map.data)
        else:
            srcMap = None
=======
        src = rvar(src.data)
        srcMap = rvar(batch.src_map.data)
>>>>>>> b7be116f
        decStates.repeat_beam_size_times(beam_size)
        scorer = onmt.GNMTGlobalScorer(self.alpha, self.beta)
        beam = [onmt.Beam(beam_size, n_best=self.opt.n_best,
                          cuda=self.opt.cuda,
                          vocab=self.fields["tgt"].vocab,
                          global_scorer=scorer)
                for __ in range(batch_size)]

        # (2) run the decoder to generate sentences, using beam search.

        def bottle(m):
            return m.view(batch_size * beam_size, -1)

        def unbottle(m):
            return m.view(beam_size, batch_size, -1)

        for i in range(self.opt.max_sent_length):

            if all((b.done() for b in beam)):
                break

            # Construct batch x beam_size nxt words.
            # Get all the pending current beam words and arrange for forward.
            inp = var(torch.stack([b.getCurrentState() for b in beam])
                      .t().contiguous().view(1, -1))

            # Turn any copied words to UNKs
            # 0 is unk
            if self.copy_attn:
                inp = inp.masked_fill(
                    inp.gt(len(self.fields["tgt"].vocab) - 1), 0)

            # Temporary kludge solution to handle changed dim expectation
            # in the decoder
            inp = inp.unsqueeze(2)

            # Run one step.
            decOut, decStates, attn = self.model.decoder(
                inp, context, decStates, context_lengths=context_lengths)
            decOut = decOut.squeeze(0)
            # decOut: beam x rnn_size

            # (b) Compute a vector of batch*beam word scores.
            if not self.copy_attn:
                out = self.model.generator.forward(decOut).data
                out = unbottle(out)
                # beam x tgt_vocab
            else:
                out = self.model.generator.forward(decOut,
                                                   attn["copy"].squeeze(0),
                                                   srcMap)
                # beam x (tgt_vocab + extra_vocab)
                out = data.collapse_copy_scores(
                    unbottle(out.data),
                    batch, self.fields["tgt"].vocab)
                # beam x tgt_vocab
                out = out.log()

            # (c) Advance each beam.
            for j, b in enumerate(beam):
                b.advance(
                    out[:, j],
                    unbottle(attn["std"]).data[:, j, :context_lengths[j]])
                decStates.beam_update(j, b.getCurrentOrigin(), beam_size)

        if "tgt" in batch.__dict__:
            allGold = self._runTarget(batch, data)
        else:
            allGold = [0] * batch_size

        # (3) Package everything up.
        allHyps, allScores, allAttn = [], [], []
        for b in beam:
            n_best = self.opt.n_best
            scores, ks = b.sortFinished(minimum=n_best)
            hyps, attn = [], []
            for i, (times, k) in enumerate(ks[:n_best]):
                hyp, att = b.getHyp(times, k)
                hyps.append(hyp)
                attn.append(att)
            allHyps.append(hyps)
            allScores.append(scores)
            allAttn.append(attn)

        return allHyps, allScores, allAttn, allGold

    def translate(self, batch, data):
        #  (1) convert words to indexes
        batch_size = batch.batch_size

        #  (2) translate
        pred, predScore, attn, goldScore = self.translateBatch(batch, data)
        assert(len(goldScore) == len(pred))
        pred, predScore, attn, goldScore, indices = list(zip(
            *sorted(zip(pred, predScore, attn, goldScore,
                        batch.indices.data),
                    key=lambda x: x[-1])))
        inds, perm = torch.sort(batch.indices.data)

        #  (3) convert indexes to words
        predBatch, goldBatch = [], []
        data_type = data.data_type
        if data_type == 'text':
            src = batch.src[0].data.index_select(1, perm)
        else:
            src = None
        if self.opt.tgt:
            tgt = batch.tgt.data.index_select(1, perm)
        for b in range(batch_size):
            if data_type == 'text':
                src_vocab = data.src_vocabs[inds[b]]
            else:
                src_vocab = None
            predBatch.append(
                [self.buildTargetTokens(pred[b][n], src[:, b]
                                        if src is not None else None,
                                        attn[b][n], src_vocab)
                 for n in range(self.opt.n_best)])
            if self.opt.tgt:
                goldBatch.append(
                    self.buildTargetTokens(tgt[1:, b], src[:, b]
                                           if src is not None else None,
                                           None, None))
        return predBatch, goldBatch, predScore, goldScore, attn, src, indices<|MERGE_RESOLUTION|>--- conflicted
+++ resolved
@@ -15,12 +15,8 @@
         self.opt = opt
         checkpoint = torch.load(opt.model,
                                 map_location=lambda storage, loc: storage)
-<<<<<<< HEAD
         self.fields = onmt.IO.load_fields(checkpoint['vocab'],
                                           data_type=opt.data_type)
-=======
-        self.fields = onmt.IO.load_fields(checkpoint['vocab'])
->>>>>>> b7be116f
 
         model_opt = checkpoint['opt']
         for arg in dummy_opt:
@@ -127,15 +123,10 @@
         # Repeat everything beam_size times.
         context = rvar(context.data)
         context_lengths = src_lengths.repeat(beam_size)
-<<<<<<< HEAD
-        if hasattr(batch, 'src_map'):
+        if data_type == 'text':
             srcMap = rvar(batch.src_map.data)
         else:
             srcMap = None
-=======
-        src = rvar(src.data)
-        srcMap = rvar(batch.src_map.data)
->>>>>>> b7be116f
         decStates.repeat_beam_size_times(beam_size)
         scorer = onmt.GNMTGlobalScorer(self.alpha, self.beta)
         beam = [onmt.Beam(beam_size, n_best=self.opt.n_best,

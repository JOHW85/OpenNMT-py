#!/usr/bin/env python

from __future__ import division
from builtins import bytes
import os
import argparse
import math
import codecs
import torch

import onmt
import onmt.IO
import opts
from itertools import takewhile, count
try:
    from itertools import zip_longest
except ImportError:
    from itertools import izip_longest as zip_longest

parser = argparse.ArgumentParser(
    description='translate.py',
    formatter_class=argparse.ArgumentDefaultsHelpFormatter)
opts.add_md_help_argument(parser)
opts.translate_opts(parser)

opt = parser.parse_args()
if opt.batch_size != 1:
    print("WARNING: -batch_size isn't supported currently, "
          "we set it to 1 for now!")
    opt.batch_size = 1


def report_score(name, score_total, words_total):
    print("%s AVG SCORE: %.4f, %s PPL: %.4f" % (
        name, score_total / words_total,
        name, math.exp(-score_total/words_total)))


def get_src_words(src_indices, index2str):
    words = []
    raw_words = (index2str[i] for i in src_indices)
    words = takewhile(lambda w: w != onmt.IO.PAD_WORD, raw_words)
    return " ".join(words)


def main():

    dummy_parser = argparse.ArgumentParser(description='train.py')
    opts.model_opts(dummy_parser)
    dummy_opt = dummy_parser.parse_known_args([])[0]

    opt.cuda = opt.gpu > -1
    if opt.cuda:
        torch.cuda.set_device(opt.gpu)
    translator = onmt.Translator(opt, dummy_opt.__dict__)
    out_file = codecs.open(opt.output, 'w', 'utf-8')
    pred_score_total, pred_words_total = 0, 0
    gold_score_total, gold_words_total = 0, 0
    if opt.dump_beam != "":
        import json
        translator.initBeamAccum()
<<<<<<< HEAD
    
    data = onmt.IO.ONMTDataset(opt.src, opt.tgt, translator.fields, opt)
=======
    data = onmt.IO.ONMTDataset(
        opt.src, opt.tgt, translator.fields,
        use_filter_pred=False)
>>>>>>> 2d3af4c9

    test_data = onmt.IO.OrderedIterator(
        dataset=data, device=opt.gpu,
        batch_size=opt.batch_size, train=False, sort=False,
        shuffle=False)

    counter = count(1)
    for batch in test_data:
        pred_batch, gold_batch, pred_scores, gold_scores, attn, src \
            = translator.translate(batch, data)
        pred_score_total += sum(score[0] for score in pred_scores)
        pred_words_total += sum(len(x[0]) for x in pred_batch)
        if opt.tgt:
            gold_score_total += sum(gold_scores)
            gold_words_total += sum(len(x) for x in batch.tgt[1:])

        # z_batch: an iterator over the predictions, their scores,
        # the gold sentence, its score, and the source sentence for each
        # sentence in the batch. It has to be zip_longest instead of
        # plain-old zip because the gold_batch has length 0 if the target
        # is not included.
        if hasattr(batch, 'src'):
            sents = src.split(1, dim=1)
        else:
            sents = [torch.Tensor(1,1) for i in range(len(pred_scores))]
        z_batch = zip_longest(
                pred_batch, gold_batch,
                pred_scores, gold_scores,
                (sent.squeeze(1) for sent in sents))

        for pred_sents, gold_sent, pred_score, gold_score, src_sent in z_batch:
            n_best_preds = [" ".join(pred) for pred in pred_sents[:opt.n_best]]
            out_file.write('\n'.join(n_best_preds))
            out_file.write('\n')
            out_file.flush()

            if opt.verbose:
                sent_number = next(counter)
                if hasattr(batch, 'src'):
                    words = get_src_words(
                        src_sent, translator.fields["src"].vocab.itos)
                else:
                    index = batch.indices.data[0]
                    words = test_data.dataset.examples[index].src_path

                os.write(1, bytes('\nSENT %d: %s\n' %
                                  (sent_number, words), 'UTF-8'))

                best_pred = n_best_preds[0]
                best_score = pred_score[0]
                os.write(1, bytes('PRED %d: %s\n' %
                                  (sent_number, best_pred), 'UTF-8'))
                print("PRED SCORE: %.4f" % best_score)

                if opt.tgt:
                    tgt_sent = ' '.join(gold_sent)
                    os.write(1, bytes('GOLD %d: %s\n' %
                             (sent_number, tgt_sent), 'UTF-8'))
                    print("GOLD SCORE: %.4f" % gold_score)

                if len(n_best_preds) > 1:
                    print('\nBEST HYP:')
                    for score, sent in zip(pred_score, n_best_preds):
                        os.write(1, bytes("[%.4f] %s\n" % (score, sent),
                                 'UTF-8'))

    report_score('PRED', pred_score_total, pred_words_total)
    if opt.tgt:
        report_score('GOLD', gold_score_total, gold_words_total)

    if opt.dump_beam:
        json.dump(translator.beam_accum,
                  codecs.open(opt.dump_beam, 'w', 'utf-8'))


if __name__ == "__main__":
    main()<|MERGE_RESOLUTION|>--- conflicted
+++ resolved
@@ -59,14 +59,10 @@
     if opt.dump_beam != "":
         import json
         translator.initBeamAccum()
-<<<<<<< HEAD
-    
-    data = onmt.IO.ONMTDataset(opt.src, opt.tgt, translator.fields, opt)
-=======
+
     data = onmt.IO.ONMTDataset(
         opt.src, opt.tgt, translator.fields,
-        use_filter_pred=False)
->>>>>>> 2d3af4c9
+        opt.data_type, use_filter_pred=False)
 
     test_data = onmt.IO.OrderedIterator(
         dataset=data, device=opt.gpu,

--- conflicted
+++ resolved
@@ -74,16 +74,11 @@
 
 if opt.tensorboard:
     from tensorboardX import SummaryWriter
-<<<<<<< HEAD
-
-    writer = SummaryWriter(opt.tensorboard_log_dir, comment="Onmt")
-=======
     writer = SummaryWriter(
         opt.tensorboard_log_dir + datetime.now().strftime("/%b-%d_%H-%M-%S"),
         comment="Onmt")
 
 progress_step = 0
->>>>>>> dca3e333
 
 
 def report_func(epoch, batch, num_batches,
